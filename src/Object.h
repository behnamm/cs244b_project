/* Copyright (c) 2010-2012 Stanford University
 *
 * Permission to use, copy, modify, and distribute this software for any
 * purpose with or without fee is hereby granted, provided that the above
 * copyright notice and this permission notice appear in all copies.
 *
 * THE SOFTWARE IS PROVIDED "AS IS" AND THE AUTHOR(S) DISCLAIM ALL WARRANTIES
 * WITH REGARD TO THIS SOFTWARE INCLUDING ALL IMPLIED WARRANTIES OF
 * MERCHANTABILITY AND FITNESS. IN NO EVENT SHALL AUTHORS BE LIABLE FOR
 * ANY SPECIAL, DIRECT, INDIRECT, OR CONSEQUENTIAL DAMAGES OR ANY DAMAGES
 * WHATSOEVER RESULTING FROM LOSS OF USE, DATA OR PROFITS, WHETHER IN AN
 * ACTION OF CONTRACT, NEGLIGENCE OR OTHER TORTIOUS ACTION, ARISING OUT OF
 * OR IN CONNECTION WITH THE USE OR PERFORMANCE OF THIS SOFTWARE.
 */

#ifndef RAMCLOUD_OBJECT_H
#define RAMCLOUD_OBJECT_H

#include "Common.h"
#include "Buffer.h"
#include "Crc32C.h"
#include "Key.h"
#include "RamCloud.h"

namespace RAMCloud {

/**
 * This class defines the format of an object stored in the log and provides
 * methods to easily construct new ones to be appended and interpret ones that
 * have already been written. 
 *
 * In other words, this code centralizes the format and parsing of objects
 * (essentially serialization and deserialization). Different constructors
 * serve these two purposes.
 *
 * Objects basically contain keys, some additional metadata about the keys,
 * and an associated binary blob of data. When serialized in the log,
 * objects simply consist of a common header, followed immediately by the
 * number of keys in the object, the lengths of the keys, the keys and
 * finally the data. For example:
 *
 * +---------------+--------+---------------------+-----------+------------+
 * | Object Header | # keys | End Key Offsets ... | Keys .... | Data ...   |
 * +---------------+--------+---------------------+-----------+------------+
 *                                                 <--RANGE-->
 * Everything except the header and the number of keys is of variable length.
 * End key offset values are in the range given by RANGE above (0 to 64K - 1).
 * So, the constraint is that the total length of all the keys in an object has
 * to be <= 64K.
 * Offset 0 corresponds to the starting of the 0th key (primary key). The
 * length of any key can be calculated using these equations,
 *
 * Length_0 = EndKeyOffset_0 + 1
 * Length_i = max(0, EndKeyOffset_i - EndKeyOffset_i-1) for i >= 1
 *
 * If Key_i is not present, then EndKeyOffset_i = EndKeyOffset_i-1.
 * Consequently, Length_i = 0
 *
 * When creating objects, one will typically gather and compute the necessary
 * fields (tableId, number of keys, keys, version, data associated with the
 * object etc), and create an instance of this class describing that object.
 * This may then be serialized to a buffer and written to the log.
 *
 * When reading objects from the log (or from a segment of the log), one will
 * typically get a buffer referring to an object from a segment or log iterator.
 * Constructing an instance of this class with that buffer will allow the user
 * to deserialize it and access all of its fields and contents.
 *
 * NOTE: The methods/fields of this class treat 'Data' as the number of keys,
 * key lengths, keys and the value of the object together. Unless explicitly
 * noted otherwise, this is the meaning of Data in the context of this class.
 */

typedef uint8_t KeyCount; // the number of keys in an object
typedef uint16_t KeyLength; // the length of a key in an object

class Object {
  public:
    /**
     * Construct an Object. This form is used when the header information is
     * available in individual pieces, while the keys and data are stored in
     * a Buffer (typical use: during write RPCs). MasterService will call this
     * constructor to create an object with a temporary invalid version and
     * timestamp. ObjectManager.writeObject() will then update the version,
     * timestamp and the checksum
     *
     * The keys and data must not be mutated after this call, since the object
     * checksum is computed during construction.
     *
     * \param tableId
     *      TableId for this object.
     * \param version
     *      Version number of this object, which is used to disambiguate
     *      different incarnations of objects with the same key.
     * \param timestamp
     *      The creation time of this object, as returned by the WallTime
     *      module. Used primarily by the cleaner to order live objects and
     *      improve future cleaning performance.
     * \param dataBuffer
     *      Buffer containing all chunks that will comprise this object's
     *      number of keys, key lengths, keys and value.
     * \param dataOffset
     *      Byte offset in the buffer where keysAndValue start
     */
    Object(uint64_t tableId,
           uint64_t version,
           uint32_t timestamp,
           Buffer& dataBuffer,
           uint32_t dataOffset = 0)
        : header(tableId,
                 timestamp,
                 version),
          keysAndValueLength(),
          data(),
          dataBuffer(&dataBuffer),
          dataOffset(dataOffset)
    {
        keysAndValueLength = dataBuffer.getTotalLength() - dataOffset;
        // Don't compute the checksum now. Invocation of this constructor
        // happens during the write RPC. ObjectManager.writeObject() will
        // update the checksum after updating the version and the timestamp
    }

    /**
     * Construct a new object that we can later serialize. Use this constructor
     * when the data for an object is contiguous and the header information is
     * available in individual pieces. This is primarily used by unit tests
     * and the write RPC to construct objects with just a single key.
     * It is also used by the incremement RPC handler in MasterService.
     * The main function that will be invoked after a call to this constructor
     * is assembleForLog.
     *
     * The keys and data must not be mutated after this call, since the object
     * checksum is computed during construction.
     *
     * \param key
     *      Primary key for this object, describing its tableId and binary string
     *      key.
     * \param value
     *      Pointer to a single contiguous piece of memory that comprises this
     *      object's value.
     * \param valueLength
     *      Length of the value portion in bytes.
     * \param version
     *      Version number of this object, which is used to disambiguate
     *      different incarnations of objects with the same key. 
     * \param timestamp
     *      The creation time of this object, as returned by the WallTime
     *      module. Used primarily by the cleaner to order live objects and
     *      improve future cleaning performance.
     * \param buffer
     *      The buffer to append the keys and value to. It's lifetime should
     *      be at least as much as the object's lifetime
     * \param [out] length
     *      Total length of keysAndValue
     */
    Object(Key& key,
           const void* value,
           uint32_t valueLength,
           uint64_t version,
           uint32_t timestamp,
           Buffer& buffer,
           uint32_t *length = NULL)
        : header(key.getTableId(),
                 timestamp,
                 version),
          keysAndValueLength(),
          data(),
          dataBuffer(),
          dataOffset(buffer.getTotalLength())
          // dataOffset(buffer.getTotalLength()) because we are appending to
          // buffer. The offset where this object data begins wil be the
          // current size of the buffer.
    {
        uint32_t keyInfoLength = sizeof32(KeyCount) + sizeof32(KeyLength)
                                    + key.getStringKeyLength();

        keysAndValueLength = keyInfoLength + valueLength;
        if (length)
            *length = keysAndValueLength;

        uint8_t *keyInfo = new(&buffer, APPEND) uint8_t[keyInfoLength];

        KeyCount keyCount = 1;
        KeyLength endKeyOffset = static_cast<KeyLength>
                                    (key.getStringKeyLength() - 1);
        const void *keyString = key.getStringKey();
        memcpy(keyInfo, &keyCount, sizeof(KeyCount));
        memcpy(keyInfo + sizeof(KeyCount), &endKeyOffset, sizeof(KeyLength));
        memcpy(keyInfo + sizeof(KeyCount) + sizeof(KeyLength), keyString,
                    endKeyOffset + 1);

        buffer.append(value, valueLength);
        dataBuffer = &buffer;

        // The checksum will be updated when assembleForLog() is called.
    }

    /**
     * Construct a new object that we can later serialize. Use this constructor
     * during a write RPC when we want the RPC payload to mirror the format of
     * the object in the log as much as possible. This is primarily used by the
     * RamCloud library to make sure the format of the object does not leak
     * outside this class. There is no real use for the object after a call to
     * this constructor. 
     *
     * The keys and data must not be mutated after this call, since the object
     * \param numKeys
     *      The number of keys in this object.
     * \param tableId
     *      The tableId corresponding to this object.
     * \param keyList
     *      List of keys and key length values as provided by the end client
     * \param value
     *      Pointer to a single contiguous piece of memory that comprises this
     *      object's value.
     * \param valueLength
     *      Length of the value portion in bytes.
     * \param version
     *      Version number of this object, which is used to disambiguate
     *      different incarnations of objects with the same key. 
     * \param timestamp
     *      The creation time of this object, as returned by the WallTime
     *      module. Used primarily by the cleaner to order live objects and
     *      improve future cleaning performance.
     * \param [out] request
     *      The buffer to append the keys and value to. It's lifetime should
     *      be at least as much as the object's lifetime
     * \param [out] length
     *      Total length of keysAndValue
     */
    Object(KeyCount numKeys,
           uint64_t tableId,
           KeyInfo *keyList,
           const void* value,
           uint32_t valueLength,
           uint64_t version,
           uint32_t timestamp,
           Buffer& request,
           uint32_t *length = NULL)
        : header(tableId,
                 timestamp,
                 version),
          keysAndValueLength(),
          data(),
          dataBuffer(),
          dataOffset(request.getTotalLength())
    {
        int i;
        uint32_t totalLength = 0;
        uint16_t currentKeyLength = 0;
        if (keyList) {
            // allocate memory first for number of keys and all the key offset
            // values
            KeyCount *numKeysPtr = reinterpret_cast<KeyCount *>(new(&request,
                                        APPEND) uint8_t[sizeof32(KeyCount) +
                                        numKeys * sizeof32(KeyLength)]);
            *numKeysPtr = numKeys;
            KeyLength *endKeyOffsets = reinterpret_cast<KeyLength *>(
                                        numKeysPtr + sizeof32(KeyCount));
            for (i = 0; i < numKeys; i++) {
                // if the length of a key is 0, we expect the corresponding key
                // is NULL terminated and hence compute the length

                if (!keyList[i].key) { // this key does not exist
                    currentKeyLength = 0;
                } else if (!keyList[i].keyLength) {
                    currentKeyLength = static_cast<uint16_t>
                                            (strlen(static_cast<const char *>(
                                            keyList[i].key)));
                } else {
                    currentKeyLength = keyList[i].keyLength;
                }
                // primary key must always exist
                if (i == 0)
                    endKeyOffsets[i] = static_cast<uint16_t>(
                                        currentKeyLength - 1);
                else
                    endKeyOffsets[i] = static_cast<uint16_t>(
                                        endKeyOffsets[i-1] + currentKeyLength);
                totalLength += currentKeyLength;
            }
            void *keys = new(&request, APPEND) uint8_t[totalLength];
            uint8_t *dest = reinterpret_cast<uint8_t *>(keys);
            for (i = 0; i < numKeys; i++) {
                // this key doesn't exist
                if (!keyList[i].key)
                    continue;

                if (!keyList[i].keyLength) {
                    currentKeyLength = static_cast<uint16_t>
                                            (strlen(static_cast<const char *>(
                                            keyList[i].key)));
                } else {
                    currentKeyLength = keyList[i].keyLength;
                }
                memcpy(dest, keyList[i].key, currentKeyLength);
                dest = dest + currentKeyLength;
            }
            request.append(value, valueLength);
            keysAndValueLength = totalLength +
                                    numKeys * sizeof32(KeyLength) +
                                    valueLength + sizeof32(numKeys);
            dataBuffer = &request;
            if (length)
                *length = keysAndValueLength;
        }
        // The checksum will be updated when assembleForLog() is called.
    }

    /**
     * Construct an object using information in the log, which includes the
     * object header as well as the keys and data.
     *
     * \param buffer
     *      Buffer referring to a complete object in the log. It is the
     *      caller's responsibility to make sure that the buffer passed in
     *      actually contains a full object. If it does not, then behavior
     *      is undefined.
     */
    explicit Object(Buffer& buffer)
        : header(*buffer.getStart<Header>()),
          keysAndValueLength(buffer.getTotalLength() -
                     sizeof32(header)),
          data(),
          dataBuffer(&buffer),
          dataOffset(sizeof32(header))
    {
    }

    /**
     * Construct Object with information stored in contiguous memory.
     * This is used by ObjectManager and other unit tests
     *
     * \param buffer
     *      First byte of memory area containing the entire object, including
     *      header as well as keys and data. It it the caller's responsibility
     *      to make sure this actually contains a full object. If it does not,
     *      then behavior is undefined.
     * \param length
     *      Total length of the object in bytes.
     */
    Object(const void* buffer, uint32_t length)
        : header(*reinterpret_cast<const Header*>(buffer)),
          keysAndValueLength(length - sizeof32(header)),
          data(reinterpret_cast<const void*>(reinterpret_cast<const uint8_t*>(
              buffer) + sizeof32(header))),
          dataBuffer(),
          dataOffset(0)
    {
    }

    /**
     * Append the full object, including header, keys and value exactly as it
     * should be stored
     * in the log, to a buffer
     *
     * \param buffer
     *      The buffer to append a serialized version of this object to.
     */
    void
    assembleForLog(Buffer& buffer)
    {
        header.checksum = computeChecksum();
        buffer.append(&header, sizeof32(header));
        appendKeysAndValueToBuffer(buffer);
    }

    /**
     * Append the keyLengths, the keys and the value associated with this
     * object to a provided buffer.
     *
     * \param buffer
     *      The buffer to append the keys and the value to.
     */
    void
    appendKeysAndValueToBuffer(Buffer& buffer)
    {
        if (data) {
            buffer.append(data, keysAndValueLength);
            return;
        }

        // dataBuffer contains keyLengths, keys and value starting
        // at dataOffset
        Buffer* sourceBuffer = dataBuffer;

        Buffer::Iterator it(*sourceBuffer, dataOffset, keysAndValueLength);
        while (!it.isDone()) {
            buffer.append(it.getData(), it.getLength());
            it.next();
        }
    }

    /**
     * Obtain the 64-bit table identifier associated with this object.
     */
    uint64_t
    getTableId()
    {
        return header.tableId;
    }

    /**
     * Returns a pointer to one of the object's keys. The key is guaranteed to
     * be in contiguous memory (if it wasn't already contiguous, it will be
     * copied into a contiguous region).
     *
     * \param keyIndex
     *      Index position of this key
     * \param[out] keyLength
     *      Length of the corresponding key if a valid pointer is passed
     *
     * \return
     *      Pointer to the key which will be contiguous
     */
    const void*
    getKey(KeyCount keyIndex = 0, KeyLength *keyLength = NULL)
    {
        KeyCount numKeys;
        const void *objectData = getKeysAndValue();

        // skip ahead past the number of keys
        numKeys = *(reinterpret_cast<const KeyCount *>(objectData));

        if (keyIndex >= numKeys)
            return NULL;

        uint32_t totalKeyLength = numKeys * sizeof32(KeyLength);
        KeyLength keyLen = getKeyLength(keyIndex);
        if (keyLength)
            *keyLength = keyLen;

        // key does not exist
        if (keyLen == 0)
            return NULL;

        if (keyIndex == 0) {
            return reinterpret_cast<const void *>(
                         reinterpret_cast<const uint8_t *>(objectData) +
                         sizeof32(KeyCount) + totalKeyLength);
        } else {
            return reinterpret_cast<const void *>(
                         reinterpret_cast<const uint8_t *>(objectData) +
                         getEndKeyOffset(static_cast<KeyCount>(keyIndex - 1))
                         + 1 + sizeof32(KeyCount) + totalKeyLength);
        }
    }

    /**
     * Obtain the length of the key at position keyIndex
     */
    uint16_t
    getKeyLength(KeyCount keyIndex = 0)
    {
        if (keyIndex == 0) {
            return static_cast<uint16_t>(getEndKeyOffset(keyIndex) + 1);
        } else {
            // if keyIndex >= numKeys, then endKeyOffset(keyIndex) will
            // return 0. This function should return 0 in such cases.
            int keyOffset = getEndKeyOffset(keyIndex);
            int prevKeyOffset = getEndKeyOffset(static_cast<KeyCount>(
                                        keyIndex - 1));
            if (keyOffset - prevKeyOffset > 0)
                return static_cast<uint16_t>(keyOffset - prevKeyOffset);
            else
                return 0;
        }
    }

    /**
     * Obtain the ending offset of the key at position keyIndex. This
     * function is usually not invoked from outside this class.
     * Offset 0 corresponds to starting of key 0
     */
    uint16_t
    getEndKeyOffset(KeyCount keyIndex = 0)
    {
        uint32_t offset = sizeof32(KeyCount);
        if (data) {
            // to skip ahead past the number of keys
            const KeyCount numKeys = *(reinterpret_cast<const KeyCount *>(
                                            data));

            if (keyIndex >= numKeys)
                return 0;
            const KeyLength *endKeyOffset = reinterpret_cast<const KeyLength *>(
                                       reinterpret_cast<const KeyCount *>(data)
                                       + offset +
                                       keyIndex * sizeof32(KeyLength));
            return *endKeyOffset;
        }

        Buffer *buffer = dataBuffer;
        offset += dataOffset;

        // not 0 , dataOffset
        const KeyCount numKeys = *(buffer->getOffset<KeyCount>(dataOffset));

        // invalid index
        if (keyIndex >= numKeys)
            return 0;

        const KeyLength endKeyOffset = *(buffer->getOffset<KeyLength>(
                                offset + keyIndex * sizeof32(
                                KeyLength)));
        return endKeyOffset;
    }

    /**
     * Obtain a pointer to a contiguous copy of this object's data. Note
     * that if the value is not already contiguous, it will be copied.
     * This will include the number of keys, the key lengths and the keys
     * along with the value.
     */
    const void*
    getKeysAndValue()
    {
        if (data)
            return data;

        return (dataBuffer)->getRange(dataOffset, keysAndValueLength);
    }

    /**
     * Obtain a pointer to a contiguous copy of this object's value.
     * This will not contain the number of keys, the key lengths and the keys.
     * This function is primarily used by unit tests
     */
    const void*
    getValue(uint32_t *valueLength = NULL)
    {

        const void *objectData = getKeysAndValue();
        const KeyCount numKeys = *(reinterpret_cast<const KeyCount *>(
                                  objectData));
        // value begins immediately after where the last key ends.
        uint16_t valueOffset = static_cast<uint16_t>(sizeof32(numKeys) +
                                    numKeys * sizeof32(KeyLength) +
                                    getEndKeyOffset(static_cast<KeyCount>(
                                        numKeys - 1)) + 1);
        uint32_t valueLen = keysAndValueLength - valueOffset;

        if (valueLength)
            *valueLength = valueLen;

        return reinterpret_cast<const void *>(
                         reinterpret_cast<const KeyCount *>(objectData) +
                         valueOffset);
    }

    /**
     * Obtain the offset of the object's value in the keysAndValue portion of
     * the object.
     */
    uint16_t
    getValueOffset()
    {
        KeyCount numKeys;
        if (data) {
            numKeys = *(reinterpret_cast<const KeyCount *>(data));
        } else {
            numKeys = *(dataBuffer->getOffset<KeyCount>(dataOffset));
        }
        // value begins immediately after where the last key ends.
        uint16_t valueOffset = static_cast<uint16_t>(sizeof32(numKeys) +
                                    numKeys * sizeof32(KeyLength) +
                                    getEndKeyOffset(static_cast<KeyCount>(
                                        numKeys - 1)) + 1);
        return valueOffset;
    }

    /**
     * Obtain the length of the keys and the value associated with this object. 
     */
    uint32_t
    getKeysAndValueLength()
    {
        return keysAndValueLength;
    }

    /**
     * Obtain the 64-bit version number associated with this object.
     */
    uint64_t
    getVersion()
    {
        return header.version;
    }

    /**
     * Obtain the timestamp associated with this object. See WallTime.cc
     * for interpreting the timestamp.
     */
    uint32_t
    getTimestamp()
    {
        return header.timestamp;
    }

    /**
     * Compute a checksum on the object and determine whether or not it matches
     * what is stored in the object. Returns true if the checksum looks ok,
     * otherwise returns false.
     */
    bool
    checkIntegrity()
    {
        return computeChecksum() == header.checksum;
    }

    /* Set the version for this object */
    void
    setVersion(uint64_t version)
    {
        header.version = version;
    }

    /* Set the object creation/modification timestamp for this object */
    void
    setTimestamp(uint32_t timestamp)
    {
        header.timestamp = timestamp;
    }

//  PRIVATE:
    /**
     * This data structure defines the format of an object stored in a master
     * server's log. When writing an object, the fields below are written
     * first, then the binary string key, and finally the object's value are
     * written sequentially.
     */
    class Header {
      public:
        /**
         * Construct a serialized object header.
         *
         * \param tableId
         *      The 64-bit identifier for the table this object is in.
         * \param timestamp
         *      The creation time of this object, as returned by the WallTime
         *      module. Used primarily by the cleaner to order live objects and
         *      improve future cleaning performance.
         * \param version
         *      64-bit version number associated with this object.
         */
<<<<<<< HEAD
        Header(uint64_t tableId,
                       uint32_t timestamp,
                       uint64_t version)
            : checksum(0),
              timestamp(timestamp),
              version(version),
              tableId(tableId)
=======
        SerializedForm(uint64_t tableId,
                       uint16_t keyLength,
                       uint64_t version,
                       uint32_t timestamp)
            : tableId(tableId),
              version(version),
              timestamp(timestamp),
              keyLength(keyLength),
              checksum(0)
>>>>>>> 925262bf
        {
        }

        /// CRC32C checksum covering everything but this field, including the
        /// keys and the value.
        uint32_t checksum;

<<<<<<< HEAD
        /// Object creation/modification timestamp. WallTime.cc is the clock.
        uint32_t timestamp;

=======
>>>>>>> 925262bf
        /// Version of the object. Set to some initial value upon object
        /// creation and incremented by one for each modification. See
        /// MasterService for the exact behavior.
        uint64_t version;

<<<<<<< HEAD
        /// Table to which this object belongs.
        uint64_t tableId;
=======
        /// Object creation/modification timestamp. WallTime.cc is the clock.
        uint32_t timestamp;

        /// Length of the binary string key in bytes.
        uint16_t keyLength;

        /// CRC32C checksum covering everything but this field, including the
        /// key and the data.
        uint32_t checksum;
>>>>>>> 925262bf

        /// Following this class will be the number of keys, key lengths,
        /// the keys and finally the value. This member is only here to denote
        /// this.
        char keyAndData[0];
    } __attribute__((__packed__));
    static_assert(sizeof(Header) == 24,
        "Unexpected serialized Object size");

    /**
     * Compute the object's checksum and return it.
     */
    uint32_t
    computeChecksum()
    {
        assert(OFFSET_OF(Header, checksum) == 0);

        Crc32C crc;
        crc.update(reinterpret_cast<void *>(reinterpret_cast<uint8_t*>(
                        &header) + sizeof(header.checksum)),
                   downCast<uint32_t>(sizeof(header) -
                        sizeof(header.checksum)));

        if (data) {
            crc.update(data, keysAndValueLength);
        } else {
            crc.update(*dataBuffer, dataOffset, getKeysAndValueLength());
        }

        return crc.getResult();
    }

    /**
     * Given a pointer to a contiguous Object in memory, compute and return
     * its checksum.
     *
     * \param object
     *      Pointer to the beginning of the object.
     * \param totalLength
     *      Total length of the object in bytes, including the header, keys
     *      and value
     */
    static uint32_t
    computeChecksum(const Object::Header* object,
                        uint32_t totalLength)
    {
        Crc32C crc;
        crc.update(reinterpret_cast<const void *>(
                   reinterpret_cast<const uint8_t *>(
                   object) + sizeof(header.checksum)),
                    downCast<uint32_t>(sizeof(header) -
                    sizeof(header.checksum)));

        uint32_t dataLen = totalLength - sizeof32(Header);
        crc.update(&object->keyAndData[0], dataLen);
        return crc.getResult();
    }

    /// Copy of the object header that is in, or will be written to, the log.
    Header header;

    /// Length that includes the number of keys, the key lengths, the keys
    /// and the value. Header since it can be trivially computed
    /// as needed.
    uint32_t keysAndValueLength;

    /// If an object is created such that the value all lies in a single
    /// contiguous buffer, this will point there. This is a tub because
    /// some tests create objects with a NULL value. So, we want to
    /// distinguish between an unitialized value and a NULL value.
    const void* data;

    /// If an object is created such that the key lengths, the keys and the
    /// value portion is referred to by a Buffer, this will point to that
    /// buffer.
    Buffer* dataBuffer;

    /// The byte offset in the dataBuffer where keysAndValue start
    uint32_t dataOffset;

    DISALLOW_COPY_AND_ASSIGN(Object);
};

/**
 * This class describes the format of a tombstone stored in the log and provides
 * methods to easily construct new ones to be appended and interpret ones that
 * have already been written. 
 *
 * In other words, this code centralizes the format and parsing of tombstones
 * (essentially serialization and deserialization). Different constructors serve
 * these two purposes.
 *
 * Tombstones serve as records indicating that specific versions of objects have
 * been removed from the system (explicitly due to deletions, or implicitly due
 * to overwrites). They are necessary to avoid resurrecting previously-deleted
 * objects that are still in the log during failure recovery.
 *
 * Internally, tombstones are basically a binary string key and some additional
 * metadata. When serialized in the log, tombstones simply consist of a common
 * header, followed immediately by the binary string key. The header is of fixed
 * size, while the latter string is of variable length. For example:
 *
 *             +--------------------------+---------------------+
 *             |     Tombstone Header     |    String Key . . . |
 *             +--------------------------+---------------------+
 *               sizeof(Header)      variable length
 *
 * When creating tombstones, one will typically gather the necessary fields by
 * creating an object first (often to deserialize from what's stored in the log)
 * and then create an instance of this class describing that dead object. The
 * resulting tombstone may then be serialized to a buffer and written to the
 * log.
 *
 * When reading tombstones from the log (or from a segment of the log), one will
 * typically get a buffer referring to a tombstone from a segment or log
 * iterator. Constructing an instance of this class with that buffer will allow
 * the user to deserialize it and access all of its fields and contents.
 */
class ObjectTombstone {
  public:
    /**
     * Construct a new tombstone for a given dead object. Use this constructor
     * when generating new tombstones to be written to the log.
     *
     * The key must not be mutated after this call, since the tombstone checksum
     * is computed during construction.
     *
     * \param object
     *      The dead object this tombstone is marking as deleted.
     * \param segmentId
     *      The 64-bit identifier of the segment in which the object this
     *      tombstone refers to exists. Once this segment is no longer in
     *      the system, this tombstone may be garbage collected.
     * \param timestamp
     *      The creation time of this tombstone, as returned by the WallTime
     *      module. Used primarily by the cleaner to order live objects and
     *      improve future cleaning performance.
     */
    ObjectTombstone(Object& object, uint64_t segmentId, uint32_t timestamp)
<<<<<<< HEAD
        : header(object.getTableId(),
                         object.getKeyLength(),
=======
        : serializedForm(object.getTableId(),
>>>>>>> 925262bf
                         segmentId,
                         object.getVersion(),
                         timestamp),
          key(object.getKey()),
          keyLength(object.getKeyLength()),
          tombstoneBuffer()
    {
        header.checksum = computeChecksum();
    }

    /**
     * Construct a tombstone object by deserializing an existing tombstone. Use
     * this constructor when existing reading tombstones from the log or from
     * individual log segments.
     *
     * \param buffer
     *      Buffer pointing to a complete serialized tombstone. It is the
     *      caller's responsibility to make sure that the buffer passed in
     *      actually contains a full tombstone. If it does not, then behavior
     *      is undefined.
     */
    explicit ObjectTombstone(Buffer& buffer)
        : header(*buffer.getStart<Header>()),
          key(),
          keyLength(downCast<uint16_t>(buffer.getTotalLength() -
                    sizeof32(SerializedForm))),
          tombstoneBuffer(&buffer)
    {
    }

    /**
     * Append the serialized tombstone header and binary string key to the
     * provided buffer.
     *
     * \param buffer
     *      The buffer to append a serialized version of this tombstone to.
     */
    void
    assembleForLog(Buffer& buffer)
    {
        buffer.append(&header, sizeof32(header));
        appendKeyToBuffer(buffer);
    }

    /**
     * Append the binary string key portion of this tombstone to a provided
     * buffer. This is only the key blob and does not contain the table
     * identifier.
     *
     * \param buffer
     *      The buffer to append the binary string key to.
     */
    void
    appendKeyToBuffer(Buffer& buffer)
    {
        if (key) {
            buffer.append(getKey(), getKeyLength());
            return;
        }

        Buffer::Iterator it(*tombstoneBuffer,
                            sizeof32(header),
                            getKeyLength());
        while (!it.isDone()) {
            buffer.append(it.getData(), it.getLength());
            it.next();
        }
    }

    /**
     * Obtain the 64-bit table identifier associated with this tombstone.
     */
    uint64_t
    getTableId()
    {
        return header.tableId;
    }

    /**
     * Obtain a pointer to a contiguous copy of this tombstone's binary string
     * key. Note that if the key is not already contiguous, it will be copied.
     */
    const void*
    getKey()
    {
        if (key)
            return key;

        return (tombstoneBuffer)->getRange(
            sizeof(header), getKeyLength());
    }

    /**
     * Obtain the length of this tombstone's binary string key.
     */
    uint16_t
    getKeyLength()
    {
<<<<<<< HEAD
        return header.keyLength;
=======
        return keyLength;
>>>>>>> 925262bf
    }

    uint64_t
    getSegmentId()
    {
        return header.segmentId;
    }

    /**
     * Obtain the 64-bit version number associated with the object this
     * tombstone is making the deletion of.
     */
    uint64_t
    getObjectVersion()
    {
        return header.objectVersion;
    }

    /**
     * Obtain the timestamp associated with this tombstone. See WallTime.cc
     * for interpreting the timestamp.
     */
    uint32_t
    getTimestamp()
    {
        return header.timestamp;
    }

    /**
     * Compute a checksum on the object and determine whether or not it matches
     * what is stored in the object. Returns true if the checksum looks ok,
     * otherwise returns false.
     */
    bool
    checkIntegrity()
    {
        return computeChecksum() == header.checksum;
    }

    /**
     * Given the length of a prospective tombstone's binary string key compute
     * the exact byte byte length of such a serialized tombstone.
     */
    static uint32_t
    getSerializedLength(uint32_t keyLength)
    {
        return sizeof32(Header) + keyLength;
    }

  //PRIVATE:
    /**
     * This data structure defines the format of an object's tombstone stored
     * in a master server's log. When writing a tombstone, the fields below are
     * written first, then the binary string key of the dead object.
     */
    class Header {
      public:
        /**
         * Construct a serialized object tombstone header.
         *
         * \param tableId
         *      The 64-bit identifier for the table the dead object was in.
         * \param segmentId
         *      64-bit identifier of the log segment the dead object is in.
         * \param objectVersion
         *      64-bit version number associated with the dead object.
         * \param timestamp
         *      The creation time of this tombstone, as returned by the WallTime
         *      module. Used primarily by the cleaner to order live objects and
         *      improve future cleaning performance.
         */
<<<<<<< HEAD
        Header(uint64_t tableId,
                       uint16_t keyLength,
=======
        SerializedForm(uint64_t tableId,
>>>>>>> 925262bf
                       uint64_t segmentId,
                       uint64_t objectVersion,
                       uint32_t timestamp)
            : tableId(tableId),
              segmentId(segmentId),
              objectVersion(objectVersion),
              timestamp(timestamp),
              checksum(0)
        {
        }

        /// Table to which this object belongs. A (TableId, StringKey) tuple
        /// uniquely identifies a live object.
        uint64_t tableId;

        /// The log segment that the dead object this tombstone refers to was
        /// in. Once this segment is no longer in the system, this tombstone
        /// is no longer necessary and may be garbage collected.
        uint64_t segmentId;

        /// Version number of the dead object. The version ties this tombstone
        /// to a unique instance of an object.
        uint64_t objectVersion;

        /// Tombstone creation timestamp. WallTime.cc is the clock.
        uint32_t timestamp;

        /// CRC32C checksum covering everything but this field, including the
        /// key.
        uint32_t checksum;

        /// Following this class will be the key. This member is only here to
        /// denote this.
        char key[0];
    } __attribute__((__packed__));
<<<<<<< HEAD
    static_assert(sizeof(Header) == 34,
=======
    static_assert(sizeof(SerializedForm) == 32,
>>>>>>> 925262bf
        "Unexpected serialized ObjectTombstone size");

    /**
     * Compute the tombstone's checksum and return it.
     */
    uint32_t
    computeChecksum()
    {
        assert(OFFSET_OF(Header, checksum) ==
            (sizeof(header) - sizeof(header.checksum)));

        Crc32C crc;
        crc.update(&header,
                   downCast<uint32_t>(OFFSET_OF(Header, checksum)));

        if (key) {
            crc.update(key, getKeyLength());
        } else {
            crc.update(*tombstoneBuffer,
                       sizeof(header),
                       getKeyLength());
        }

        return crc.getResult();
    }

    /// Copy of the tombstone header that is in, or will be written to, the log.
    Header header;

    /// Pointer to the binary string key for this object.
    const void* key;

    /// Length of the key corresponding to this tombstone. This isn't stored in
    /// SerializedForm since it can be trivially computed as needed.
    uint16_t keyLength;

    /// If a tombstone is being read from a serialized copy (for instance, from
    /// the log), this will point to the buffer that refers to the entire
    /// tombstone.
    Buffer* tombstoneBuffer;

    DISALLOW_COPY_AND_ASSIGN(ObjectTombstone);
};

/**
 *  A log entry to record safeVersion number for recovery.
 *  See \see #safeVersion in Log.h .
 *   
 *  When objects move from one server to another
 *  (for example, during recovery) the receiving server must update
 *  its safeVersion to be at least as great as the safeVersion on the
 *  server from which the objects came. This is necessary so that
 *  if an object from the old server is re-created on the new server,
 *  it won't reuse an old version number.
 *
 *  It's possible that ownership of a range of objects may
 *  move to a new server without any actual objects moving
 *  (if there were none in that range). However, the version number
 *  must still be updated to handle reincarnation of objects that 
 *  once existed within that range.
 *
 *  When a new segment is created, this log entry is inserted to 
 *  the segment and backed up.
 *  
 *  ObjectSafeVersion contains a header with uint64 number.
 *  It does not have an extension part.
 **/
class ObjectSafeVersion {
  public:
    explicit ObjectSafeVersion(const uint64_t safeVer)
       :  header(safeVer)
    {
        header.checksum = computeChecksum();
    }

    /**
     * Construct a safeVersion object by deserializing an existing 
     * safeVersion.
     * Use this constructor when reading existing safeVersion from
     * the log or from individual log segments.
     *
     * \param buffer
     *      Buffer pointing to a complete serialized safeVersion. It is the
     *      caller's responsibility to make sure that the buffer passed in
     *      actually contains a full safeVersion. If it does not, then behavior
     *      is undefined.
     */
    explicit ObjectSafeVersion(Buffer& buffer)
        : header(*buffer.getStart<Header>())
    {
    }

    /**
     * Append the serialized safeVersion to the provided buffer.
     * Note that safeVersion is header only.
     *
     * \param buffer
     *      The buffer to append a serialized version of this safeVersion to.
     */
    void
    assembleForLog(Buffer& buffer)
    {
        buffer.append(&header, sizeof32(header));
    }

    /**
     * Compute a checksum on the object and determine whether or not it matches
     * what is stored in the object. Returns true if the checksum looks ok,
     * otherwise returns false.
     */
    bool
    checkIntegrity()
    {
        return computeChecksum() == header.checksum;
    }

    /**
     * Given the length of a prospective 
     * the exact byte byte length of such a serialized safeVersion.
     */
    static uint32_t
    getSerializedLength()
    {
        return sizeof32(Header);
    }

    /** 
     * Get safeVersion value
     */

    uint64_t getSafeVersion() const
    {
        return header.safeVersion;
    }

  PRIVATE:
    /**
     * This data structure defines the format of an object's safeVersion stored
     * in a master server's log. When writing a safeVersion, the fields below are
     * only written.
     */
    class Header {
      public:
        /**
         * Construct a serialized object safeVersion, which is a header
         * only object.
         *
         * \param safeVersion
         *      The 64-bit identifier for the table the dead object was in.
         */
        explicit Header(uint64_t safeVersion)
                : safeVersion(safeVersion),
                  checksum(0)
        {
        }

        // Saved safeVersion to recover the safe version number for
        // new object creation considering reincarnation.
        // See the descrition of this class.
        uint64_t safeVersion;

        /// CRC32C checksum covering everything but this field, including the
        /// key.
        uint32_t checksum;
    } __attribute__((__packed__));
    static_assert(sizeof(Header) == 12,
        "Unexpected serialized ObjectSafeVersion size");

    /**
     * Compute the safeVersion's checksum and return it.
     */
    uint32_t
    computeChecksum()
    {
        assert(OFFSET_OF(Header, checksum) ==
            (sizeof(header) - sizeof(header.checksum)));

        Crc32C crc;
        crc.update(&header,
                   downCast<uint32_t>(OFFSET_OF(Header, checksum)));
        return crc.getResult();
    }

    /// Copy of the safeVersion header that is in,
    /// or will be written to, the log.
    Header header;

    /// No pointer to safeVersion body since no body exist.
    // Tub<Buffer*> safeVersionBuffer;

    DISALLOW_COPY_AND_ASSIGN(ObjectSafeVersion);
};

} // namespace RAMCloud

#endif<|MERGE_RESOLUTION|>--- conflicted
+++ resolved
@@ -644,7 +644,6 @@
          * \param version
          *      64-bit version number associated with this object.
          */
-<<<<<<< HEAD
         Header(uint64_t tableId,
                        uint32_t timestamp,
                        uint64_t version)
@@ -652,17 +651,6 @@
               timestamp(timestamp),
               version(version),
               tableId(tableId)
-=======
-        SerializedForm(uint64_t tableId,
-                       uint16_t keyLength,
-                       uint64_t version,
-                       uint32_t timestamp)
-            : tableId(tableId),
-              version(version),
-              timestamp(timestamp),
-              keyLength(keyLength),
-              checksum(0)
->>>>>>> 925262bf
         {
         }
 
@@ -670,31 +658,16 @@
         /// keys and the value.
         uint32_t checksum;
 
-<<<<<<< HEAD
         /// Object creation/modification timestamp. WallTime.cc is the clock.
         uint32_t timestamp;
 
-=======
->>>>>>> 925262bf
         /// Version of the object. Set to some initial value upon object
         /// creation and incremented by one for each modification. See
         /// MasterService for the exact behavior.
         uint64_t version;
 
-<<<<<<< HEAD
         /// Table to which this object belongs.
         uint64_t tableId;
-=======
-        /// Object creation/modification timestamp. WallTime.cc is the clock.
-        uint32_t timestamp;
-
-        /// Length of the binary string key in bytes.
-        uint16_t keyLength;
-
-        /// CRC32C checksum covering everything but this field, including the
-        /// key and the data.
-        uint32_t checksum;
->>>>>>> 925262bf
 
         /// Following this class will be the number of keys, key lengths,
         /// the keys and finally the value. This member is only here to denote
@@ -834,12 +807,7 @@
      *      improve future cleaning performance.
      */
     ObjectTombstone(Object& object, uint64_t segmentId, uint32_t timestamp)
-<<<<<<< HEAD
         : header(object.getTableId(),
-                         object.getKeyLength(),
-=======
-        : serializedForm(object.getTableId(),
->>>>>>> 925262bf
                          segmentId,
                          object.getVersion(),
                          timestamp),
@@ -865,7 +833,7 @@
         : header(*buffer.getStart<Header>()),
           key(),
           keyLength(downCast<uint16_t>(buffer.getTotalLength() -
-                    sizeof32(SerializedForm))),
+                    sizeof32(Header))),
           tombstoneBuffer(&buffer)
     {
     }
@@ -938,11 +906,7 @@
     uint16_t
     getKeyLength()
     {
-<<<<<<< HEAD
-        return header.keyLength;
-=======
         return keyLength;
->>>>>>> 925262bf
     }
 
     uint64_t
@@ -1014,12 +978,7 @@
          *      module. Used primarily by the cleaner to order live objects and
          *      improve future cleaning performance.
          */
-<<<<<<< HEAD
         Header(uint64_t tableId,
-                       uint16_t keyLength,
-=======
-        SerializedForm(uint64_t tableId,
->>>>>>> 925262bf
                        uint64_t segmentId,
                        uint64_t objectVersion,
                        uint32_t timestamp)
@@ -1055,11 +1014,7 @@
         /// denote this.
         char key[0];
     } __attribute__((__packed__));
-<<<<<<< HEAD
-    static_assert(sizeof(Header) == 34,
-=======
-    static_assert(sizeof(SerializedForm) == 32,
->>>>>>> 925262bf
+    static_assert(sizeof(Header) == 32,
         "Unexpected serialized ObjectTombstone size");
 
     /**
@@ -1093,7 +1048,7 @@
     const void* key;
 
     /// Length of the key corresponding to this tombstone. This isn't stored in
-    /// SerializedForm since it can be trivially computed as needed.
+    /// Header since it can be trivially computed as needed.
     uint16_t keyLength;
 
     /// If a tombstone is being read from a serialized copy (for instance, from
