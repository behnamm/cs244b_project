--- conflicted
+++ resolved
@@ -35,13 +35,8 @@
 
 struct object {
     chunk_hdr hdr;
-<<<<<<< HEAD
     bool is_tombstone;
     object_mutable *mut;
-    char blob[1024];
-=======
-    char padding[10240];
->>>>>>> 13c2ef46
 };
 
 class Table {
