--- conflicted
+++ resolved
@@ -71,13 +71,8 @@
             uint16_t keyLength);
     void testingKill(uint64_t tableId, const void* key, uint16_t keyLength);
     void testingSetRuntimeOption(const char* option, const char* value);
-<<<<<<< HEAD
-    void testingWaitForAllTabletsNormal();
+    void testingWaitForAllTabletsNormal(uint64_t timeoutNs = ~0lu);
     void write(uint64_t tableId, const void* key, uint16_t keyLength,
-=======
-    void testingWaitForAllTabletsNormal(uint64_t timeoutNs = ~0lu);
-    void write(uint64_t tableId, const char* key, uint16_t keyLength,
->>>>>>> 22e8902c
             const void* buf, uint32_t length,
             const RejectRules* rejectRules = NULL, uint64_t* version = NULL,
             bool async = false);
