/* Copyright (c) 2010-2012 Stanford University
 *
 * Permission to use, copy, modify, and distribute this software for any
 * purpose with or without fee is hereby granted, provided that the above
 * copyright notice and this permission notice appear in all copies.
 *
 * THE SOFTWARE IS PROVIDED "AS IS" AND THE AUTHOR(S) DISCLAIM ALL WARRANTIES
 * WITH REGARD TO THIS SOFTWARE INCLUDING ALL IMPLIED WARRANTIES OF
 * MERCHANTABILITY AND FITNESS. IN NO EVENT SHALL AUTHORS BE LIABLE FOR
 * ANY SPECIAL, DIRECT, INDIRECT, OR CONSEQUENTIAL DAMAGES OR ANY DAMAGES
 * WHATSOEVER RESULTING FROM LOSS OF USE, DATA OR PROFITS, WHETHER IN AN
 * ACTION OF CONTRACT, NEGLIGENCE OR OTHER TORTIOUS ACTION, ARISING OUT OF
 * OR IN CONNECTION WITH THE USE OR PERFORMANCE OF THIS SOFTWARE.
 */

#include "Common.h"
#include "CoordinatorService.h"
#include "ShortMacros.h"
#include "OptionParser.h"
#include "PingService.h"
#include "ServerId.h"
#include "ServiceManager.h"
#include "TransportManager.h"

/**
 * \file
 * This file provides the main program for the RAMCloud cluster coordinator.
 */

int
main(int argc, char *argv[])
{
    using namespace RAMCloud;
    string localLocator("???");
<<<<<<< HEAD
    uint32_t deadServerTimeout;
=======
    string logCabinLocator("testing");
>>>>>>> 716abf2e
    Context context(true);
    CoordinatorServerList serverList(&context);
    try {
        OptionsDescription coordinatorOptions("Coordinator");
        coordinatorOptions.add_options()
<<<<<<< HEAD
            ("deadServerTimeout,d",
             ProgramOptions::value<uint32_t>(&deadServerTimeout)->
                default_value(250),
            "Number of milliseconds to wait for a potentially dead server to "
            "show signs of life before declaring it as crashed. The longer the "
            "timeout, the slower real crashes are responded to. The shorter "
            "the timeout, the greater the chance is of falsely deciding a "
            "machine is down when it's not.");
=======
            ("logCabinLocator,z",
             ProgramOptions::value<string>(&logCabinLocator),
             "Locator where the LogCabin cluster can be contacted");
>>>>>>> 716abf2e

        OptionParser optionParser(coordinatorOptions, argc, argv);

        // Log all the command-line arguments.
        string args;
        for (int i = 0; i < argc; i++) {
            if (i != 0)
                args.append(" ");
            args.append(argv[i]);
        }
        LOG(NOTICE, "Command line: %s", args.c_str());

        pinAllMemory();
        localLocator = optionParser.options.getCoordinatorLocator();
        context.transportManager->setTimeout(
                optionParser.options.getTransportTimeout());
        context.transportManager->initialize(localLocator.c_str());
        localLocator = context.transportManager->
                                getListeningLocatorsString();
        LOG(NOTICE, "coordinator: Listening on %s", localLocator.c_str());
<<<<<<< HEAD
        CoordinatorService coordinatorService(&context, deadServerTimeout);
=======

        CoordinatorService coordinatorService(&context, logCabinLocator);
>>>>>>> 716abf2e
        context.serviceManager->addService(coordinatorService,
                                           WireFormat::COORDINATOR_SERVICE);
        PingService pingService(&context);
        context.serviceManager->addService(pingService,
                                           WireFormat::PING_SERVICE);

        Dispatch& dispatch = *context.dispatch;
        while (true) {
            dispatch.poll();
        }
        return 0;
    } catch (const std::exception& e) {
        LOG(ERROR, "Fatal error in coordinator at %s: %s",
            localLocator.c_str(), e.what());
        return 1;
    } catch (...) {
        LOG(ERROR, "Unknown fatal error in coordinator at %s",
            localLocator.c_str());
        return 1;
    }
}<|MERGE_RESOLUTION|>--- conflicted
+++ resolved
@@ -32,17 +32,13 @@
 {
     using namespace RAMCloud;
     string localLocator("???");
-<<<<<<< HEAD
     uint32_t deadServerTimeout;
-=======
     string logCabinLocator("testing");
->>>>>>> 716abf2e
     Context context(true);
     CoordinatorServerList serverList(&context);
     try {
         OptionsDescription coordinatorOptions("Coordinator");
         coordinatorOptions.add_options()
-<<<<<<< HEAD
             ("deadServerTimeout,d",
              ProgramOptions::value<uint32_t>(&deadServerTimeout)->
                 default_value(250),
@@ -50,12 +46,10 @@
             "show signs of life before declaring it as crashed. The longer the "
             "timeout, the slower real crashes are responded to. The shorter "
             "the timeout, the greater the chance is of falsely deciding a "
-            "machine is down when it's not.");
-=======
+            "machine is down when it's not.")
             ("logCabinLocator,z",
              ProgramOptions::value<string>(&logCabinLocator),
              "Locator where the LogCabin cluster can be contacted");
->>>>>>> 716abf2e
 
         OptionParser optionParser(coordinatorOptions, argc, argv);
 
@@ -76,12 +70,9 @@
         localLocator = context.transportManager->
                                 getListeningLocatorsString();
         LOG(NOTICE, "coordinator: Listening on %s", localLocator.c_str());
-<<<<<<< HEAD
-        CoordinatorService coordinatorService(&context, deadServerTimeout);
-=======
-
-        CoordinatorService coordinatorService(&context, logCabinLocator);
->>>>>>> 716abf2e
+        CoordinatorService coordinatorService(&context,
+                                              deadServerTimeout,
+                                              logCabinLocator);
         context.serviceManager->addService(coordinatorService,
                                            WireFormat::COORDINATOR_SERVICE);
         PingService pingService(&context);
