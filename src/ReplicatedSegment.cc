--- conflicted
+++ resolved
@@ -13,6 +13,7 @@
  * OR IN CONNECTION WITH THE USE OR PERFORMANCE OF THIS SOFTWARE.
  */
 
+#include "BitOps.h"
 #include "CycleCounter.h"
 #include "ReplicatedSegment.h"
 #include "Segment.h"
@@ -198,21 +199,12 @@
     queued.close = true;
     // It is necessary to update queued.bytes here because the segment believes
     // it has fully replicated all data when queued.close and
-<<<<<<< HEAD
-    // getAcked().bytes == queued.bytes.
+    // getCommitted().bytes == queued.bytes.
     Segment::OpaqueFooterEntry footerEntry;
     uint32_t appendedBytes = segment->getAppendedLength(footerEntry);
     if (appendedBytes > queued.bytes) {
         queued.bytes = appendedBytes;
         queuedFooterEntry = footerEntry;
-=======
-    // getCommitted().bytes == queued.bytes.
-    pair<uint32_t, SegmentFooterEntry> committed =
-                                        segment->getCommittedLength();
-    if (committed.first > queued.bytes) {
-        queued.bytes = committed.first;
-        queuedFooterEntry = committed.second;
->>>>>>> 22e8902c
     }
     schedule();
 
