/* Copyright (c) 2011-2012 Stanford University
 *
 * Permission to use, copy, modify, and distribute this software for any
 * purpose with or without fee is hereby granted, provided that the above
 * copyright notice and this permission notice appear in all copies.
 *
 * THE SOFTWARE IS PROVIDED "AS IS" AND THE AUTHOR(S) DISCLAIM ALL WARRANTIES
 * WITH REGARD TO THIS SOFTWARE INCLUDING ALL IMPLIED WARRANTIES OF
 * MERCHANTABILITY AND FITNESS. IN NO EVENT SHALL AUTHORS BE LIABLE FOR
 * ANY SPECIAL, DIRECT, INDIRECT, OR CONSEQUENTIAL DAMAGES OR ANY DAMAGES
 * WHATSOEVER RESULTING FROM LOSS OF USE, DATA OR PROFITS, WHETHER IN AN
 * ACTION OF CONTRACT, NEGLIGENCE OR OTHER TORTIOUS ACTION, ARISING OUT OF
 * OR IN CONNECTION WITH THE USE OR PERFORMANCE OF THIS SOFTWARE.
 */

/**
 * \file
 * This file implements the CoordinatorServerList class.
 */

#include "Common.h"
#include "CoordinatorServerList.h"
#include "MembershipClient.h"
#include "ShortMacros.h"
#include "ServerTracker.h"
#include "TransportManager.h"

namespace RAMCloud {

//////////////////////////////////////////////////////////////////////
// CoordinatorServerList Public Methods
//////////////////////////////////////////////////////////////////////

/**
 * Constructor for CoordinatorServerList.
 */
<<<<<<< HEAD
CoordinatorServerList::CoordinatorServerList(Context& context)
    : context(context),
      serverList(),
      numberOfMasters(0),
      numberOfBackups(0),
      versionNumber(0)
=======
CoordinatorServerList::CoordinatorServerList()
    : mutex()
    , serverList()
    , numberOfMasters(0)
    , numberOfBackups(0)
    , versionNumber(0)
    , trackers()
>>>>>>> 156a925b
{
}

/**
 * Destructor for CoordinatorServerList.
 */
CoordinatorServerList::~CoordinatorServerList()
{
    foreach (auto& pair, serverList) {
        Tub<Entry>& entry = pair.entry;
        if (entry && entry->isMaster() && entry->will != NULL)
            delete entry->will;
    }
}

/**
 * Add a new server to the CoordinatorServerList and generate a new, unique
 * ServerId for it.
 *
 * After an add() but before sending \a update to the cluster
 * incrementVersion() must be called.  Also, \a update can contain remove,
 * crash, and add notifications, but removals/crashes must precede additions
 * in the update to ensure ordering guarantees about notifications related to
 * servers which re-enlist.  For now, this means calls to remove()/crashed()
 * must proceed call to add() if they have a common \a update.
 *
 * The addition will be pushed to all registered trackers and those with
 * callbacks will be notified.
 *
 * \param serviceLocator
 *      The ServiceLocator string of the server to add.
 * \param serviceMask
 *      Which services this server supports.
 *  \param readSpeed
 *      Speed of the storage on the enlisting server if it includes a backup
 *      service.  Argument is ignored otherwise.
 * \param update
 *      Cluster membership update message to append a serialized add
 *      notification to.
 * \return
 *      The unique ServerId assigned to this server.
 */
ServerId
CoordinatorServerList::add(string serviceLocator,
                           ServiceMask serviceMask,
                           uint32_t readSpeed,
                           ProtoBuf::ServerList& update)
{
    Lock _(mutex);
    uint32_t index = firstFreeIndex();

    auto& pair = serverList[index];
    ServerId id(index, pair.nextGenerationNumber);
    pair.nextGenerationNumber++;
    pair.entry.construct(id, serviceLocator, serviceMask);

    if (serviceMask.has(MASTER_SERVICE)) {
        numberOfMasters++;
        pair.entry->will = new ProtoBuf::Tablets;
    }

    if (serviceMask.has(BACKUP_SERVICE)) {
        numberOfBackups++;
        pair.entry->expectedReadMBytesPerSec = readSpeed;
    }

    ProtoBuf::ServerList_Entry& protoBufEntry(*update.add_server());
    pair.entry->serialize(protoBufEntry);

    foreach (ServerTrackerInterface* tracker, trackers)
        tracker->enqueueChange(*pair.entry, ServerChangeEvent::SERVER_ADDED);
    foreach (ServerTrackerInterface* tracker, trackers)
        tracker->fireCallback();

    return id;
}

/**
 * Mark a server as crashed in the list (when it has crashed and is
 * being recovered and resources [replicas] for its recovery must be
 * retained).
 *
 * This is a no-op of the server is already marked as crashed;
 * the effect is undefined if the server's status is DOWN.
 *
 * After a crashed() but before sending \a update to the cluster
 * incrementVersion() must be called.  Also, \a update can contain remove,
 * crash, and add notifications, but removals/crashes must precede additions
 * in the update to ensure ordering guarantees about notifications related to
 * servers which re-enlist.  For now, this means calls to remove()/crashed()
 * must proceed call to add() if they have a common \a update.
 *
 * The addition will be pushed to all registered trackers and those with
 * callbacks will be notified.
 *
 * \param serverId
 *      The ServerId of the server to remove from the CoordinatorServerList.
 *      It must not have been removed already (see remove()).
 * \param update
 *      Cluster membership update message to append a serialized crash
 *      notification to.
 */
void
CoordinatorServerList::crashed(ServerId serverId,
                               ProtoBuf::ServerList& update)
{
    Lock lock(mutex);
    crashed(lock, serverId, update);
}

/**
 * Remove a server from the list, typically when it is no longer part of
 * the system and we don't care about it anymore (it crashed and has
 * been properly recovered).
 *
 * This method may actually append two entries to \a update (see below).
 *
 * After a remove() but before sending \a update to the cluster
 * incrementVersion() must be called.  Also, \a update can contain remove,
 * crash, and add notifications, but removals/crashes must precede additions
 * in the update to ensure ordering guarantees about notifications related to
 * servers which re-enlist.  For now, this means calls to remove()/crashed()
 * must proceed call to add() if they have a common \a update.
 *
 * The addition will be pushed to all registered trackers and those with
 * callbacks will be notified.
 *
 * \param serverId
 *      The ServerId of the server to remove from the CoordinatorServerList.
 *      It must be in the list (either UP or CRASHED).
 * \param update
 *      Cluster membership update message to append a serialized removal
 *      notification to.  A crash notification will be appended before the
 *      removal notification if this server was removed while in UP status.
 */
void
CoordinatorServerList::remove(ServerId serverId,
                              ProtoBuf::ServerList& update)
{
    Lock lock(mutex);
    uint32_t index = serverId.indexNumber();
    if (index >= serverList.size() || !serverList[index].entry ||
        serverList[index].entry->serverId != serverId) {
        throw Exception(HERE,
                        format("Invalid ServerId (%lu)", serverId.getId()));
    }

    crashed(lock, serverId, update);

    auto& entry = serverList[index].entry;
    // Even though we destroy this entry almost immediately setting the state
    // gets the serialized update message's state field correct.
    entry->status = ServerStatus::DOWN;

    ProtoBuf::ServerList_Entry& protoBufEntry(*update.add_server());
    entry->serialize(protoBufEntry);

    Entry removedEntry = *entry;
    entry.destroy();

    foreach (ServerTrackerInterface* tracker, trackers)
        tracker->enqueueChange(removedEntry, ServerChangeEvent::SERVER_REMOVED);
    foreach (ServerTrackerInterface* tracker, trackers)
        tracker->fireCallback();
}

/**
 * Increments the list's version number and sets the version number on
 * \a update to match, this must be called after remove()/add() calls have
 * changed the list but before the update message has been sent to the
 * cluster members.
 */
void
CoordinatorServerList::incrementVersion(ProtoBuf::ServerList& update)
{
    Lock _(mutex);
    versionNumber++;
    update.set_version_number(versionNumber);
}

/**
 * Add on to existing will for some server.
 *
 * \param serverId
 *      Server whose will is being changed.
 * \param willEntries
 *      Entries to append to the existing will for server \a serverId.
 *      Each entry's user_data field should either contain a
 *      partition id to group the will entries or ~0lu which indicates
 *      this method should automatically group the entries (by placing
 *      each entry into its own partition).
 * \throw
 *      Exception is thrown if the given ServerId is not in this list.
 */
void
CoordinatorServerList::addToWill(ServerId serverId,
                                 const ProtoBuf::Tablets& willEntries)
{
<<<<<<< HEAD
    return context.transportManager->getSession(
        getReferenceFromServerId(id).serviceLocator.c_str(), id);
=======
    Lock _(mutex);
    Entry& server = const_cast<Entry&>(getReferenceFromServerId(serverId));
    uint64_t nextPartition = 0;
    if (server.will->tablet_size() > 0) {
        foreach (const auto& tablet, server.will->tablet()) {
            nextPartition = std::max(nextPartition, tablet.user_data());
        }
        ++nextPartition;
    }
    // Do it the hard way because the protobuf docs aren't clear enough
    // to safely use CopyFrom/MergeFrom.
    foreach (const auto& tablet, willEntries.tablet()) {
        auto& entry = *server.will->add_tablet();
        entry = tablet;
        // Hack: if the 'partition' field is left ~0 then put it in
        // its own partition.
        if (entry.user_data() == ~(0lu))
            entry.set_user_data(nextPartition++);
    }
>>>>>>> 156a925b
}

/**
 * Replace an existing will for some server with an updated will.
 *
 * \param serverId
 *      Server whose will is being changed.
 * \param will
 *      Replaces the existing will for server \a serverId.
 * \throw
 *      Exception is thrown if the given ServerId is not in this list.
 */
void
CoordinatorServerList::setWill(ServerId serverId,
                               const ProtoBuf::Tablets& will)
{
    Lock _(mutex);
    Entry& server = const_cast<Entry&>(getReferenceFromServerId(serverId));
    if (!server.isMaster()) {
        LOG(WARNING, "Server %lu is not a master! Ignoring new will.",
            server.serverId.getId());
        return;
    }
    uint32_t oldWillSize = server.will->tablet_size();
    *server.will = will;
    LOG(NOTICE, "Master %lu updated its Will (now %d entries, was %d)",
        server.serverId.getId(), will.tablet_size(), oldWillSize);
}

/**
 * Modify the min open segment id associated with a specific server.
 *
 * \param serverId
 *      Server whose min open segment id is being changed.
 * \param segmentId
 *      New min open segment id for the server \a serverId.
 *      If the current min open segment id is at least as high as
 *      \a segmentId then the current value is not changed.
 * \throw
 *      Exception is thrown if the given ServerId is not in this list.
 */
void
CoordinatorServerList::setMinOpenSegmentId(ServerId serverId,
                                           uint64_t segmentId)
{
    Lock _(mutex);
    Entry& entry = const_cast<Entry&>(getReferenceFromServerId(serverId));
    if (entry.minOpenSegmentId < segmentId)
        entry.minOpenSegmentId = segmentId;
}

/**
 * Modify the replication group id associated with a specific server.
 *
 * \param serverId
 *      Server whose replication group id is being changed.
 * \param replicationId
 *      New replication group id for the server \a serverId.
 * \throw
 *      Exception is thrown if the given ServerId is not in this list.
 */
void
CoordinatorServerList::setReplicationId(ServerId serverId,
                                        uint64_t replicationId)
{
    Lock _(mutex);
    Entry& entry = const_cast<Entry&>(getReferenceFromServerId(serverId));
    entry.replicationId = replicationId;
}

/**
 * Open a session to the given ServerId. This method simply calls through to
 * TransportManager::getSession. See the documentation there for exceptions
 * that may be thrown.
 *
 * \throw Exception
 *      Exception is thrown if the given ServerId is not in this list.
 */
Transport::SessionRef
CoordinatorServerList::getSession(ServerId id) const
{
    Lock _(mutex);
    return Context::get().transportManager->getSession(
        getReferenceFromServerId(id).serviceLocator.c_str(), id);
}

/**
 * Returns a copy of the details associated with the given ServerId.
 *
 * \param serverId
 *      ServerId to look up in the list.
 * \throw
 *      Exception is thrown if the given ServerId is not in this list.
 */
CoordinatorServerList::Entry
CoordinatorServerList::operator[](const ServerId& serverId) const
{
    Lock _(mutex);
    return getReferenceFromServerId(serverId);
}

/**
 * Returns a copy of the details associated with the given position
 * in the server list or empty if the position in the list is
 * unoccupied.
 *
 * \param index
 *      Position of entry in the server list to return a copy of.
 * \throw
 *      Exception is thrown if the given ServerId is not in this list.
 */
Tub<CoordinatorServerList::Entry>
CoordinatorServerList::operator[](size_t index) const
{
    Lock _(mutex);
    if (index >= serverList.size())
        throw Exception(HERE, format("Index beyond array length (%zd)", index));
    return serverList[index].entry;
}

/**
 * Return true if the given serverId is in this list regardless of
 * whether it is crashed or not.  This can be used to check membership,
 * rather than having to try and catch around the index operator.
 */
bool
CoordinatorServerList::contains(ServerId serverId) const
{
    Lock _(mutex);
    if (!serverId.isValid())
        return false;

    uint32_t index = serverId.indexNumber();

    if (index >= serverList.size())
        return false;

    if (!serverList[index].entry)
        return false;

    return serverList[index].entry->serverId == serverId;
}

/**
 * Return the number of valid indexes in this list. Valid does not mean that
 * they're occupied, only that they are within the bounds of the array.
 */
size_t
CoordinatorServerList::size() const
{
    Lock _(mutex);
    return serverList.size();
}

/**
 * Get the number of masters in the list; does not include servers in
 * crashed status.
 */
uint32_t
CoordinatorServerList::masterCount() const
{
    Lock _(mutex);
    return numberOfMasters;
}

/**
 * Get the number of backups in the list; does not include servers in
 * crashed status.
 */
uint32_t
CoordinatorServerList::backupCount() const
{
    Lock _(mutex);
    return numberOfBackups;
}

/**
 * Finds a master in the list starting at some position in the list.
 *
 * \param startIndex
 *      Position in the list to start searching for a master.
 * \return
 *      If no backup is found in the remainder of the list then -1,
 *      otherwise the position of the first master in the list
 *      starting at or after \a startIndex. Also, -1 if
 *      \a startIndex is greater than or equal to the list size.
 */
uint32_t
CoordinatorServerList::nextMasterIndex(uint32_t startIndex) const
{
    Lock _(mutex);
    for (; startIndex < serverList.size(); startIndex++) {
        uint32_t i = startIndex;
        if (serverList[i].entry && serverList[i].entry->isMaster())
            break;
    }
    return (startIndex >= serverList.size()) ? -1 : startIndex;
}

/**
 * Finds a backup in the list starting at some position in the list.
 *
 * \param startIndex
 *      Position in the list to start searching for a backup.
 * \return
 *      If no backup is found in the remainder of the list then -1,
 *      otherwise the position of the first backup in the list
 *      starting at or after \a startIndex. Also, -1 if
 *      \a startIndex is greater than or equal to the list size.
 */
uint32_t
CoordinatorServerList::nextBackupIndex(uint32_t startIndex) const
{
    Lock _(mutex);
    for (; startIndex < serverList.size(); startIndex++) {
        uint32_t i = startIndex;
        if (serverList[i].entry && serverList[i].entry->isBackup())
            break;
    }
    return (startIndex >= serverList.size()) ? -1 : startIndex;
}

/**
 * Serialize the entire list to a Protocol Buffer form.
 *
 * \param[out] protoBuf
 *      Reference to the ProtoBuf to fill.
 */
void
CoordinatorServerList::serialize(ProtoBuf::ServerList& protoBuf) const
{
    serialize(protoBuf, {MASTER_SERVICE, BACKUP_SERVICE});
}

/**
 * Serialize this list (or part of it, depending on which services the
 * caller wants) to a protocol buffer. Not all state is included, but
 * enough to be useful for disseminating cluster membership information
 * to other servers.
 *
 * \param[out] protoBuf
 *      Reference to the ProtoBuf to fill.
 * \param services
 *      If a server has *any* service included in \a services it will be
 *      included in the serialization; otherwise, it is skipped.
 */
void
CoordinatorServerList::serialize(ProtoBuf::ServerList& protoBuf,
                                 ServiceMask services) const
{
    Lock lock(mutex);
    serialize(lock, protoBuf, services);
}

/**
 * Issue a cluster membership update to all enlisted servers in the system
 * that are running the MembershipService.
 *
 * Currently this call happens synchronously on the calling thread, but
 * eventually the CoordinatorServerList should provide a context to
 * send these updates automatically and asynchronously.
 * TODO(stutsman): Implement this feature.
 *
 * \param update
 *      Protocol Buffer containing the update to be sent.
 * \param excludeServerId
 *      ServerId of a server that is not to receive this update. This is
 *      used to avoid sending an update message to a server immediately
 *      following its enlistment (since we'll be sending the entire list
 *      instead).
 */
void
CoordinatorServerList::sendMembershipUpdate(ProtoBuf::ServerList& update,
                                            ServerId excludeServerId)
{
    Lock lock(mutex);

    Tub<ProtoBuf::ServerList> serializedServerList;

    MembershipClient client;
    for (size_t i = 0; i < serverList.size(); i++) {
        Tub<Entry>& entry = serverList[i].entry;
        if (!entry ||
            entry->status != ServerStatus::UP ||
            !entry->services.has(MEMBERSHIP_SERVICE))
            continue;
        if (entry->serverId == excludeServerId)
            continue;

        bool succeeded = false;
        try {
            succeeded =
                client.updateServerList(entry->serviceLocator.c_str(), update);
        } catch (const TransportException& e) {
            // It's suspicious that pushing the update failed, but
            // perhaps it's best to wait to try the full list push
            // before jumping to conclusions.
        }

        // If this server had missed a previous update it will return
        // failure and expect us to push the whole list again.
        if (!succeeded) {
            LOG(NOTICE, "Server %lu had lost an update. Sending whole list.",
                entry->serverId.getId());
            if (!serializedServerList) {
                serializedServerList.construct();
                serialize(lock, *serializedServerList);
            }
            try {
                client.setServerList(entry->serviceLocator.c_str(),
                                     *serializedServerList);
            } catch (const TransportException& e) {
                // TODO(stutsman): Things aren't looking good for this
                // server.  The coordinator will probably want to investigate
                // the server and evict it.
            }
        }
    }
}

/**
 * Register a ServerTracker with this list. Any updates to this
 * list (additions, removals, or crashes) will be propagated to the tracker.
 * The current list of hosts will be pushed to the tracker immediately so
 * that its state is synchronised with this list.
 *
 * \throw ServerListException
 *      An exception is thrown if the same tracker is registered more
 *      than once.
 */
void
CoordinatorServerList::registerTracker(ServerTrackerInterface& tracker)
{
    Lock _(mutex);

    auto it = std::find(trackers.begin(), trackers.end(), &tracker);
    if (it != trackers.end()) {
        throw ServerListException(HERE,
            "Cannot register the same tracker twice!");
    }

    trackers.push_back(&tracker);

    // Push all known servers which are crashed first.
    // Order is important to guarantee that if one server replaced another
    // during enlistment that the registering tracker queue will have the
    // crash event for the replaced server before the add event of the
    // server which replaced it.
    foreach (const auto& server, serverList) {
        if (!server.entry || server.entry->status != ServerStatus::CRASHED)
            continue;
        const Entry& entry = *server.entry;
        ServerDetails details = entry;
        details.status = ServerStatus::UP;
        tracker.enqueueChange(details, ServerChangeEvent::SERVER_ADDED);
        tracker.enqueueChange(entry, ServerChangeEvent::SERVER_CRASHED);
    }
    // Push all known server which are up.
    foreach (const auto& server, serverList) {
        if (!server.entry || server.entry->status != ServerStatus::UP)
            continue;
        tracker.enqueueChange(*server.entry, ServerChangeEvent::SERVER_ADDED);
    }
    tracker.fireCallback();
}

/**
 * Unregister a ServerTracker that was previously registered with this
 * list. Doing so will cease all update propagation.
 */
void
CoordinatorServerList::unregisterTracker(ServerTrackerInterface& tracker)
{
    Lock _(mutex);
    for (auto it = trackers.begin(); it != trackers.end(); ++it) {
        if (*it == &tracker) {
            trackers.erase(it);
            break;
        }
    }
}

//////////////////////////////////////////////////////////////////////
// CoordinatorServerList Private Methods
//////////////////////////////////////////////////////////////////////

// See docs on public version.
// This version doesn't acquire locks since it is used internally.
void
CoordinatorServerList::crashed(const Lock& lock,
                               ServerId serverId,
                               ProtoBuf::ServerList& update)
{
    uint32_t index = serverId.indexNumber();
    if (index >= serverList.size() || !serverList[index].entry ||
        serverList[index].entry->serverId != serverId) {
        throw Exception(HERE,
                        format("Invalid ServerId (%lu)", serverId.getId()));
    }

    auto& entry = serverList[index].entry;
    if (entry->status == ServerStatus::CRASHED)
        return;
    assert(entry->status != ServerStatus::DOWN);

    if (entry->isMaster())
        numberOfMasters--;
    if (entry->isBackup())
        numberOfBackups--;

    entry->status = ServerStatus::CRASHED;

    ProtoBuf::ServerList_Entry& protoBufEntry(*update.add_server());
    entry->serialize(protoBufEntry);

    foreach (ServerTrackerInterface* tracker, trackers)
        tracker->enqueueChange(*entry, ServerChangeEvent::SERVER_CRASHED);
    foreach (ServerTrackerInterface* tracker, trackers)
        tracker->fireCallback();
}

/**
 * Return the first free index in the server list. If the list is
 * completely full, resize it and return the next free one.
 *
 * Note that index 0 is reserved. This method must never return it.
 */
uint32_t
CoordinatorServerList::firstFreeIndex()
{
    // Naive, but probably fast enough for a good long while.
    size_t index;
    for (index = 1; index < serverList.size(); index++) {
        if (!serverList[index].entry)
            break;
    }

    if (index >= serverList.size())
        serverList.resize(index + 1);

    assert(index != 0);
    return downCast<uint32_t>(index);
}

/**
 * Obtain a reference to the entry associated with the given ServerId.
 *
 * \param serverId
 *      The ServerId to look up in the list.
 *
 * \throw
 *      An exception is thrown if the given ServerId is not in this list.
 */
const CoordinatorServerList::Entry&
CoordinatorServerList::getReferenceFromServerId(const ServerId& serverId) const
{
    uint32_t index = serverId.indexNumber();
    if (index < serverList.size() && serverList[index].entry)
        return *serverList[index].entry;

    throw Exception(HERE, format("Invalid ServerId (%lu)", serverId.getId()));
}

/**
 * Serialize the entire list to a Protocol Buffer form. Only used internally in
 * CoordinatorServerList; requires a lock on #mutex is held for duration of call.
 *
 * \param lock
 *      Unused, but required to statically check that the caller is aware that
 *      a lock must be held on #mutex for this call to be safe.
 * \param[out] protoBuf
 *      Reference to the ProtoBuf to fill.
 */
void
CoordinatorServerList::serialize(const Lock& lock,
                                 ProtoBuf::ServerList& protoBuf) const
{
    serialize(lock, protoBuf, {MASTER_SERVICE, BACKUP_SERVICE});
}

/**
 * Serialize this list (or part of it, depending on which services the
 * caller wants) to a protocol buffer. Not all state is included, but
 * enough to be useful for disseminating cluster membership information
 * to other servers. Only used internally in CoordinatorServerList; requires
 * a lock on #mutex is held for duration of call.
 *
 * \param lock
 *      Unused, but required to statically check that the caller is aware that
 *      a lock must be held on #mutex for this call to be safe.
 * \param[out] protoBuf
 *      Reference to the ProtoBuf to fill.
 * \param services
 *      If a server has *any* service included in \a services it will be
 *      included in the serialization; otherwise, it is skipped.
 */
void
CoordinatorServerList::serialize(const Lock& lock,
                                 ProtoBuf::ServerList& protoBuf,
                                 ServiceMask services) const
{
    for (size_t i = 0; i < serverList.size(); i++) {
        if (!serverList[i].entry)
            continue;

        const Entry& entry = *serverList[i].entry;

        if ((entry.isMaster() && services.has(MASTER_SERVICE)) ||
            (entry.isBackup() && services.has(BACKUP_SERVICE))) {
            ProtoBuf::ServerList_Entry& protoBufEntry(*protoBuf.add_server());
            entry.serialize(protoBufEntry);
        }
    }

    protoBuf.set_version_number(versionNumber);
}

//////////////////////////////////////////////////////////////////////
// CoordinatorServerList::Entry Methods
//////////////////////////////////////////////////////////////////////

/**
 * Construct a new Entry, which contains no valid information.
 */
CoordinatorServerList::Entry::Entry()
    : ServerDetails()
    , will()
    , minOpenSegmentId()
    , replicationId()
{
}

/**
 * Construct a new Entry, which contains the data a coordinator
 * needs to maintain about an enlisted server.
 *
 * \param serverId
 *      The ServerId of the server this entry describes.
 *
 * \param serviceLocator
 *      The ServiceLocator string that can be used to address this
 *      entry's server.
 *
 * \param services
 *      Which services this server supports.
 */
CoordinatorServerList::Entry::Entry(ServerId serverId,
                                    const string& serviceLocator,
                                    ServiceMask services)

    : ServerDetails(serverId,
                    serviceLocator,
                    services,
                    0,
                    ServerStatus::UP)
    , will(NULL)
    , minOpenSegmentId(0)
    , replicationId(0)
{
}

/**
 * Serialize this entry into the given ProtoBuf.
 */
void
CoordinatorServerList::Entry::serialize(ProtoBuf::ServerList_Entry& dest) const
{
    dest.set_services(services.serialize());
    dest.set_server_id(serverId.getId());
    dest.set_service_locator(serviceLocator);
    dest.set_status(uint32_t(status));
    if (isBackup())
        dest.set_expected_read_mbytes_per_sec(expectedReadMBytesPerSec);
    else
        dest.set_expected_read_mbytes_per_sec(0); // Tests expect the field.
}

} // namespace RAMCloud<|MERGE_RESOLUTION|>--- conflicted
+++ resolved
@@ -34,22 +34,14 @@
 /**
  * Constructor for CoordinatorServerList.
  */
-<<<<<<< HEAD
 CoordinatorServerList::CoordinatorServerList(Context& context)
-    : context(context),
-      serverList(),
-      numberOfMasters(0),
-      numberOfBackups(0),
-      versionNumber(0)
-=======
-CoordinatorServerList::CoordinatorServerList()
-    : mutex()
+    : context(context)
+    , mutex()
     , serverList()
     , numberOfMasters(0)
     , numberOfBackups(0)
     , versionNumber(0)
     , trackers()
->>>>>>> 156a925b
 {
 }
 
@@ -248,10 +240,6 @@
 CoordinatorServerList::addToWill(ServerId serverId,
                                  const ProtoBuf::Tablets& willEntries)
 {
-<<<<<<< HEAD
-    return context.transportManager->getSession(
-        getReferenceFromServerId(id).serviceLocator.c_str(), id);
-=======
     Lock _(mutex);
     Entry& server = const_cast<Entry&>(getReferenceFromServerId(serverId));
     uint64_t nextPartition = 0;
@@ -271,7 +259,6 @@
         if (entry.user_data() == ~(0lu))
             entry.set_user_data(nextPartition++);
     }
->>>>>>> 156a925b
 }
 
 /**
@@ -354,7 +341,7 @@
 CoordinatorServerList::getSession(ServerId id) const
 {
     Lock _(mutex);
-    return Context::get().transportManager->getSession(
+    return context.transportManager->getSession(
         getReferenceFromServerId(id).serviceLocator.c_str(), id);
 }
 
@@ -551,7 +538,7 @@
 
     Tub<ProtoBuf::ServerList> serializedServerList;
 
-    MembershipClient client;
+    MembershipClient client(context);
     for (size_t i = 0; i < serverList.size(); i++) {
         Tub<Entry>& entry = serverList[i].entry;
         if (!entry ||
